matrix:
- name: Markdown (English docs)
  aspell:
    lang: en
    ignore-case: true
  dictionary:
    wordlists:
    - config/spellcheck/.wordlist_en.txt
    encoding: utf-8
    output: build/dictionary/dictionary_en.dic
  pipeline:
  - pyspelling.filters.markdown:
      markdown_extensions:
        - pymdownx.superfences:
        - markdown.extensions.extra:
  - pyspelling.filters.html:
      comments: false
      attributes:
        - title
        - alt
      ignores:
      - :matches(code, pre)
      - 'code'
      - 'pre'
  sources:
  - '*.md'
  - 'rushifteval/*.md'
<<<<<<< HEAD
  - 'ruscorpora/*.md'
=======
  - 'model/*.md'
  - 'model/docs/*.md'
  - 'vizvector/*.md'
>>>>>>> 3959145f
  default_encoding: utf-8

- name: Docstrings
  aspell:
    lang: en
    ignore-case: true
  dictionary:
    wordlists:
    - config/spellcheck/.wordlist_en.txt
    encoding: utf-8
    output: build/dictionary/dictionary.dic
  pipeline:
  - pyspelling.filters.python:
      docstrings: true
      comments: false
  sources:
    - 'config/*/*.py'
    - 'wiktionary_parser/*.py'
    - 'model/*.py'
    - 'model/*/*.py'
    - 'vizvector/*.py'
    - 'rushifteval/*.py'
    - 'ruscorpora/*.py'
  default_encoding: utf-8<|MERGE_RESOLUTION|>--- conflicted
+++ resolved
@@ -25,13 +25,10 @@
   sources:
   - '*.md'
   - 'rushifteval/*.md'
-<<<<<<< HEAD
   - 'ruscorpora/*.md'
-=======
   - 'model/*.md'
   - 'model/docs/*.md'
   - 'vizvector/*.md'
->>>>>>> 3959145f
   default_encoding: utf-8
 
 - name: Docstrings
