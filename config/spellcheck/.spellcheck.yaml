matrix:
- name: Markdown (English docs)
  aspell:
    lang: en
    ignore-case: true
  dictionary:
    wordlists:
    - config/spellcheck/.wordlist_en.txt
    encoding: utf-8
    output: build/dictionary/dictionary_en.dic
  pipeline:
  - pyspelling.filters.markdown:
      markdown_extensions:
        - pymdownx.superfences:
        - markdown.extensions.extra:
  - pyspelling.filters.html:
      comments: false
      attributes:
        - title
        - alt
      ignores:
      - :matches(code, pre)
      - 'code'
      - 'pre'
  sources:
  - '*.md'
  - 'rushifteval/*.md'
  - 'model/*.md'
  - 'model/docs/*.md'
<<<<<<< HEAD
  - 'rushifteval/*.md'
=======
  - 'vizvector/*.md'
>>>>>>> 5dda75726580a89af30a2b762e8aaca11b7bd121
  default_encoding: utf-8

- name: Docstrings
  aspell:
    lang: en
    ignore-case: true
  dictionary:
    wordlists:
    - config/spellcheck/.wordlist_en.txt
    encoding: utf-8
    output: build/dictionary/dictionary.dic
  pipeline:
  - pyspelling.filters.python:
      docstrings: true
      comments: false
  sources:
    - 'config/*/*.py'
    - 'wiktionary_parser/*.py'
    - 'model/*.py'
    - 'model/*/*.py'
    - 'vizvector/*.py'
    - 'rushifteval/*.py'
  default_encoding: utf-8<|MERGE_RESOLUTION|>--- conflicted
+++ resolved
@@ -27,11 +27,7 @@
   - 'rushifteval/*.md'
   - 'model/*.md'
   - 'model/docs/*.md'
-<<<<<<< HEAD
-  - 'rushifteval/*.md'
-=======
   - 'vizvector/*.md'
->>>>>>> 5dda75726580a89af30a2b762e8aaca11b7bd121
   default_encoding: utf-8
 
 - name: Docstrings
