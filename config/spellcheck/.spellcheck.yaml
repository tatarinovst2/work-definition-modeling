matrix:
- name: Markdown (English docs)
  aspell:
    lang: en
    ignore-case: true
  dictionary:
    wordlists:
    - config/spellcheck/.wordlist_en.txt
    encoding: utf-8
    output: build/dictionary/dictionary_en.dic
  pipeline:
  - pyspelling.filters.markdown:
      markdown_extensions:
        - pymdownx.superfences:
        - markdown.extensions.extra:
  - pyspelling.filters.html:
      comments: false
      attributes:
        - title
        - alt
      ignores:
      - :matches(code, pre)
      - 'code'
      - 'pre'
  sources:
  - '*.md'
<<<<<<< HEAD
  - 'rushifteval/*.md'
=======
  - 'model/*.md'
  - 'model/docs/*.md'
>>>>>>> c2aa73f4
  default_encoding: utf-8

- name: Docstrings
  aspell:
    lang: en
    ignore-case: true
  dictionary:
    wordlists:
    - config/spellcheck/.wordlist_en.txt
    encoding: utf-8
    output: build/dictionary/dictionary.dic
  pipeline:
  - pyspelling.filters.python:
      docstrings: true
      comments: false
  sources:
    - 'config/*/*.py'
    - 'wiktionary_parser/*.py'
    - 'model/*.py'
    - 'model/*/*.py'
    - 'vizvector/*.py'
    - 'rushifteval/*.py'
  default_encoding: utf-8<|MERGE_RESOLUTION|>--- conflicted
+++ resolved
@@ -24,12 +24,9 @@
       - 'pre'
   sources:
   - '*.md'
-<<<<<<< HEAD
-  - 'rushifteval/*.md'
-=======
   - 'model/*.md'
   - 'model/docs/*.md'
->>>>>>> c2aa73f4
+  - 'rushifteval/*.md'
   default_encoding: utf-8
 
 - name: Docstrings
