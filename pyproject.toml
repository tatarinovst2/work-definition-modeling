[tool.pytest.ini_options]
markers = [
    "wiktionary_parser",
<<<<<<< HEAD
    "model_training",
    "mas_parser"
]
pythonpath = [
    "wiktionary_parser",
    "model_training",
    "mas_parser"
=======
    "model",
    "vizvector",
    "rushifteval",
    "ruscorpora"
]
pythonpath = [
    "wiktionary_parser",
    "model",
    "vizvector",
    "rushifteval",
    "ruscorpora"
>>>>>>> 4696c646
]

[tool.coverage.run]
omit = [
    "*__init__.py",
    "*_test.py",
    "/tmp/*",
    "config.py",
    "config-3.py"
]

[tool.coverage.report]
<<<<<<< HEAD
fail_under=80
=======
fail_under=75
>>>>>>> 4696c646
omit = [
    "*/.cache/*",
    "*/var/folders/*",
    "/tmp/*",
    "config.py",
    "config-3.py"
]

[[tool.mypy.overrides]]
<<<<<<< HEAD
module = ["wiktionary_parser/*", "model_training/*", "mas_parser/*"]
=======
module = ["wiktionary_parser/*", "model/*", "vizvector/*", "rushifteval/*", "ruscorpora/*"]
>>>>>>> 4696c646
disable_error_code = [
    'import-untyped',
    'import-not-found'
]

[tool.mypy]
exclude = [
    'venv'
]

[tool.isort]
py_version = '311'
skip_gitignore = true
line_length = 100
order_by_type = true
remove_redundant_aliases = true
group_by_package = true
force_alphabetical_sort_within_sections = true
<<<<<<< HEAD
src_paths = ["mas_parser", "wiktionary_parser"]
=======
src_paths = ["wiktionary_parser", "model", "vizvector", "rushifteval", "ruscorpora"]
>>>>>>> 4696c646

[tool.pydocstyle]
convention = 'pep257'
match-dir = '^(?!(tests|\.)).*'
add-ignore = [
    'D104',
    'D105',
    'D107'
]

[tool.flake8]
max-line-length = 100
exclude = [
    'venv*',
    'build/'
]
application_import_names = [
    'config',
    'wiktionary_parser',
<<<<<<< HEAD
    'model_training',
    'mas_parser'
=======
    'model',
    'vizvector',
    'rushifteval',
    'ruscorpora'
>>>>>>> 4696c646
]
select = ['I']
count = true

[tool.pymarkdown]
rules = [
    "md013",
    "md028",
    "md033"
]

[tool.pymarkdown.plugins.md013]
enabled = true
line_length = 100
heading_line_length = 100
code_block_line_length = 100

[tool.pymarkdown.plugins.md028]
enabled = false

[tool.pymarkdown.plugins.md033]
enabled = false<|MERGE_RESOLUTION|>--- conflicted
+++ resolved
@@ -1,27 +1,19 @@
 [tool.pytest.ini_options]
 markers = [
     "wiktionary_parser",
-<<<<<<< HEAD
-    "model_training",
-    "mas_parser"
-]
-pythonpath = [
-    "wiktionary_parser",
-    "model_training",
-    "mas_parser"
-=======
     "model",
     "vizvector",
     "rushifteval",
-    "ruscorpora"
+    "ruscorpora",
+    "mas_parser"
 ]
 pythonpath = [
     "wiktionary_parser",
     "model",
     "vizvector",
     "rushifteval",
-    "ruscorpora"
->>>>>>> 4696c646
+    "ruscorpora",
+    "mas_parser"
 ]
 
 [tool.coverage.run]
@@ -34,11 +26,7 @@
 ]
 
 [tool.coverage.report]
-<<<<<<< HEAD
-fail_under=80
-=======
 fail_under=75
->>>>>>> 4696c646
 omit = [
     "*/.cache/*",
     "*/var/folders/*",
@@ -48,11 +36,7 @@
 ]
 
 [[tool.mypy.overrides]]
-<<<<<<< HEAD
-module = ["wiktionary_parser/*", "model_training/*", "mas_parser/*"]
-=======
-module = ["wiktionary_parser/*", "model/*", "vizvector/*", "rushifteval/*", "ruscorpora/*"]
->>>>>>> 4696c646
+module = ["wiktionary_parser/*", "model/*", "vizvector/*", "rushifteval/*", "ruscorpora/*", "mas_parser/*"]
 disable_error_code = [
     'import-untyped',
     'import-not-found'
@@ -71,11 +55,7 @@
 remove_redundant_aliases = true
 group_by_package = true
 force_alphabetical_sort_within_sections = true
-<<<<<<< HEAD
-src_paths = ["mas_parser", "wiktionary_parser"]
-=======
-src_paths = ["wiktionary_parser", "model", "vizvector", "rushifteval", "ruscorpora"]
->>>>>>> 4696c646
+src_paths = ["wiktionary_parser", "model", "vizvector", "rushifteval", "ruscorpora", "mas_parser"]
 
 [tool.pydocstyle]
 convention = 'pep257'
@@ -95,15 +75,11 @@
 application_import_names = [
     'config',
     'wiktionary_parser',
-<<<<<<< HEAD
-    'model_training',
     'mas_parser'
-=======
     'model',
     'vizvector',
     'rushifteval',
     'ruscorpora'
->>>>>>> 4696c646
 ]
 select = ['I']
 count = true
