--- conflicted
+++ resolved
@@ -24,13 +24,10 @@
       - 'pre'
   sources:
   - '*.md'
-<<<<<<< HEAD
   - 'rushifteval/*.md'
-=======
   - 'model/*.md'
   - 'model/docs/*.md'
   - 'vizvector/*.md'
->>>>>>> 5dda7572
   default_encoding: utf-8
 
 - name: Docstrings
